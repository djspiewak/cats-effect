/*
 * Copyright 2020 Typelevel
 *
 * Licensed under the Apache License, Version 2.0 (the "License");
 * you may not use this file except in compliance with the License.
 * You may obtain a copy of the License at
 *
 *     http://www.apache.org/licenses/LICENSE-2.0
 *
 * Unless required by applicable law or agreed to in writing, software
 * distributed under the License is distributed on an "AS IS" BASIS,
 * WITHOUT WARRANTIES OR CONDITIONS OF ANY KIND, either express or implied.
 * See the License for the specific language governing permissions and
 * limitations under the License.
 */

package cats.effect
package laws

import cats.Eq
import cats.effect.kernel.{ConcurrentBracket, Outcome}
import cats.laws.discipline.SemigroupalTests.Isomorphisms

import org.scalacheck._, Prop.forAll
import org.scalacheck.util.Pretty

trait ConcurrentBracketTests[F[_], E] extends ConcurrentTests[F, E] with BracketTests[F, E] {

  val laws: ConcurrentBracketLaws[F, E]

  def concurrentBracket[A: Arbitrary: Eq, B: Arbitrary: Eq, C: Arbitrary: Eq](
<<<<<<< HEAD
    implicit
    ArbFA: Arbitrary[F[A]],
    ArbFB: Arbitrary[F[B]],
    ArbFC: Arbitrary[F[C]],
    ArbFU: Arbitrary[F[Unit]],
    ArbFAtoB: Arbitrary[F[A => B]],
    ArbFBtoC: Arbitrary[F[B => C]],
    ArbE: Arbitrary[E],
    CogenA: Cogen[A],
    CogenB: Cogen[B],
    CogenFB: Cogen[F[B]],
    CogenC: Cogen[C],
    CogenE: Cogen[E],
    CogenCaseA: Cogen[Outcome[F, E, A]],
    CogenCaseB: Cogen[Outcome[F, E, B]],
    CogenCaseU: Cogen[Outcome[F, E, Unit]],
    EqFA: Eq[F[A]],
    EqFB: Eq[F[B]],
    EqFC: Eq[F[C]],
    EqFU: Eq[F[Unit]],
    EqE: Eq[E],
    EqFEitherEU: Eq[F[Either[E, Unit]]],
    EqFEitherEA: Eq[F[Either[E, A]]],
    EqFEitherAB: Eq[F[Either[A, B]]],
    EqFEitherUA: Eq[F[Either[Unit, A]]],
    EqFEitherAU: Eq[F[Either[A, Unit]]],
    EqFEitherEitherEAU: Eq[F[Either[Either[E, A], Unit]]],
    EqFEitherUEitherEA: Eq[F[Either[Unit, Either[E, A]]]],
    EqFOutcomeEA: Eq[F[Outcome[F, E, A]]],
    EqFOutcomeEU: Eq[F[Outcome[F, E, Unit]]],
    EqFABC: Eq[F[(A, B, C)]],
    EqFInt: Eq[F[Int]],
    iso: Isomorphisms[F],
    faPP: F[A] => Pretty,
    fbPP: F[B] => Pretty,
    fuPP: F[Unit] => Pretty,
    aFUPP: (A => F[Unit]) => Pretty,
    ePP: E => Pretty,
    foaPP: F[Outcome[F, E, A]] => Pretty,
    feauPP: F[Either[A, Unit]] => Pretty,
    feuaPP: F[Either[Unit, A]] => Pretty,
    fouPP: F[Outcome[F, E, Unit]] => Pretty
  ): RuleSet =
=======
      implicit ArbFA: Arbitrary[F[A]],
      ArbFB: Arbitrary[F[B]],
      ArbFC: Arbitrary[F[C]],
      ArbFU: Arbitrary[F[Unit]],
      ArbFAtoB: Arbitrary[F[A => B]],
      ArbFBtoC: Arbitrary[F[B => C]],
      ArbE: Arbitrary[E],
      CogenA: Cogen[A],
      CogenB: Cogen[B],
      CogenFB: Cogen[F[B]],
      CogenC: Cogen[C],
      CogenE: Cogen[E],
      CogenCaseA: Cogen[Outcome[F, E, A]],
      CogenCaseB: Cogen[Outcome[F, E, B]],
      CogenCaseU: Cogen[Outcome[F, E, Unit]],
      EqFA: Eq[F[A]],
      EqFB: Eq[F[B]],
      EqFC: Eq[F[C]],
      EqFU: Eq[F[Unit]],
      EqE: Eq[E],
      EqFEitherEU: Eq[F[Either[E, Unit]]],
      EqFEitherEA: Eq[F[Either[E, A]]],
      EqFEitherAB: Eq[F[Either[A, B]]],
      EqFEitherUA: Eq[F[Either[Unit, A]]],
      EqFEitherAU: Eq[F[Either[A, Unit]]],
      EqFEitherEitherEAU: Eq[F[Either[Either[E, A], Unit]]],
      EqFEitherUEitherEA: Eq[F[Either[Unit, Either[E, A]]]],
      EqFOutcomeEA: Eq[F[Outcome[F, E, A]]],
      EqFOutcomeEU: Eq[F[Outcome[F, E, Unit]]],
      EqFABC: Eq[F[(A, B, C)]],
      EqFInt: Eq[F[Int]],
      iso: Isomorphisms[F],
      faPP: F[A] => Pretty,
      fbPP: F[B] => Pretty,
      fuPP: F[Unit] => Pretty,
      aFUPP: (A => F[Unit]) => Pretty,
      ePP: E => Pretty,
      foaPP: F[Outcome[F, E, A]] => Pretty,
      feauPP: F[Either[A, Unit]] => Pretty,
      feuaPP: F[Either[Unit, A]] => Pretty,
      fouPP: F[Outcome[F, E, Unit]] => Pretty): RuleSet = {

>>>>>>> cade5446
    new RuleSet {
      val name = "concurrent (bracket)"
      val bases = Nil
      val parents = Seq(concurrent[A, B, C], bracket[A, B, C])

      val props = Seq(
        // "bracket canceled releases" -> forAll(laws.bracketCanceledReleases[A, B] _),
<<<<<<< HEAD
        "bracket uncancelable flatMap identity" -> forAll(laws.bracketUncancelableFlatMapIdentity[A, B] _),
=======
        "bracket uncancelable flatMap identity" -> forAll(
          laws.bracketUncancelableFlatMapIdentity[A, B] _),
>>>>>>> cade5446
        "onCase shape-consistent with join" -> forAll(laws.onCaseShapeConsistentWithJoin[A] _)
      )
    }
}

object ConcurrentBracketTests {
  def apply[F[_], E](implicit F0: ConcurrentBracket[F, E]): ConcurrentBracketTests[F, E] =
    new ConcurrentBracketTests[F, E] {
      val laws = ConcurrentBracketLaws[F, E]
    }
}<|MERGE_RESOLUTION|>--- conflicted
+++ resolved
@@ -29,51 +29,6 @@
   val laws: ConcurrentBracketLaws[F, E]
 
   def concurrentBracket[A: Arbitrary: Eq, B: Arbitrary: Eq, C: Arbitrary: Eq](
-<<<<<<< HEAD
-    implicit
-    ArbFA: Arbitrary[F[A]],
-    ArbFB: Arbitrary[F[B]],
-    ArbFC: Arbitrary[F[C]],
-    ArbFU: Arbitrary[F[Unit]],
-    ArbFAtoB: Arbitrary[F[A => B]],
-    ArbFBtoC: Arbitrary[F[B => C]],
-    ArbE: Arbitrary[E],
-    CogenA: Cogen[A],
-    CogenB: Cogen[B],
-    CogenFB: Cogen[F[B]],
-    CogenC: Cogen[C],
-    CogenE: Cogen[E],
-    CogenCaseA: Cogen[Outcome[F, E, A]],
-    CogenCaseB: Cogen[Outcome[F, E, B]],
-    CogenCaseU: Cogen[Outcome[F, E, Unit]],
-    EqFA: Eq[F[A]],
-    EqFB: Eq[F[B]],
-    EqFC: Eq[F[C]],
-    EqFU: Eq[F[Unit]],
-    EqE: Eq[E],
-    EqFEitherEU: Eq[F[Either[E, Unit]]],
-    EqFEitherEA: Eq[F[Either[E, A]]],
-    EqFEitherAB: Eq[F[Either[A, B]]],
-    EqFEitherUA: Eq[F[Either[Unit, A]]],
-    EqFEitherAU: Eq[F[Either[A, Unit]]],
-    EqFEitherEitherEAU: Eq[F[Either[Either[E, A], Unit]]],
-    EqFEitherUEitherEA: Eq[F[Either[Unit, Either[E, A]]]],
-    EqFOutcomeEA: Eq[F[Outcome[F, E, A]]],
-    EqFOutcomeEU: Eq[F[Outcome[F, E, Unit]]],
-    EqFABC: Eq[F[(A, B, C)]],
-    EqFInt: Eq[F[Int]],
-    iso: Isomorphisms[F],
-    faPP: F[A] => Pretty,
-    fbPP: F[B] => Pretty,
-    fuPP: F[Unit] => Pretty,
-    aFUPP: (A => F[Unit]) => Pretty,
-    ePP: E => Pretty,
-    foaPP: F[Outcome[F, E, A]] => Pretty,
-    feauPP: F[Either[A, Unit]] => Pretty,
-    feuaPP: F[Either[Unit, A]] => Pretty,
-    fouPP: F[Outcome[F, E, Unit]] => Pretty
-  ): RuleSet =
-=======
       implicit ArbFA: Arbitrary[F[A]],
       ArbFB: Arbitrary[F[B]],
       ArbFC: Arbitrary[F[C]],
@@ -116,7 +71,6 @@
       feuaPP: F[Either[Unit, A]] => Pretty,
       fouPP: F[Outcome[F, E, Unit]] => Pretty): RuleSet = {
 
->>>>>>> cade5446
     new RuleSet {
       val name = "concurrent (bracket)"
       val bases = Nil
@@ -124,15 +78,12 @@
 
       val props = Seq(
         // "bracket canceled releases" -> forAll(laws.bracketCanceledReleases[A, B] _),
-<<<<<<< HEAD
-        "bracket uncancelable flatMap identity" -> forAll(laws.bracketUncancelableFlatMapIdentity[A, B] _),
-=======
         "bracket uncancelable flatMap identity" -> forAll(
           laws.bracketUncancelableFlatMapIdentity[A, B] _),
->>>>>>> cade5446
         "onCase shape-consistent with join" -> forAll(laws.onCaseShapeConsistentWithJoin[A] _)
       )
     }
+  }
 }
 
 object ConcurrentBracketTests {
