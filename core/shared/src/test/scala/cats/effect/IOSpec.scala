--- conflicted
+++ resolved
@@ -426,7 +426,7 @@
     }
 
     "round trip through s.c.Future" in forAll { (ioa: IO[Int]) =>
-      ioa eqv IO.fromFuture(IO(ioa.unsafeToFuture(ctx, timer())))
+      ioa eqv IO.fromFuture(IO(IORuntime(ctx, timer()).unsafeToFuture(ioa)))
     }
 
     platformSpecs
@@ -550,11 +550,7 @@
     try {
       var results: Outcome[Option, Throwable, A] = Outcome.Completed(None)
 
-<<<<<<< HEAD
-      IORuntime(ctx, timer).unsafeRunAsync(ioa) {
-=======
-      ioa.unsafeRunAsync(ctx, timer()) {
->>>>>>> 317e53ce
+      IORuntime(ctx, timer()).unsafeRunAsync(ioa) {
         case Left(t) => results = Outcome.Errored(t)
         case Right(a) => results = Outcome.Completed(Some(a))
       }
